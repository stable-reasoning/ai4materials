<p align="center">
 <!-- <img src="docs/logo.png" style="height: 80px;"> -->
 <h1 align="center">Improving LLM Reasoning in Materials Science</h1>
</p>
<p align="center">
 <a><img alt="Status" src="https://img.shields.io/badge/status-research_prototype-6a5acd"></a>
 <a><img alt="Python" src="https://img.shields.io/badge/Python-3.10%2B-blue"></a>
 <a><img alt="License" src="https://img.shields.io/badge/license-MIT-lightgrey"></a>
</p>

## About

<<<<<<< HEAD
This repository is a part of Master's thesis in AI: "Enhancing the Reasoning of LLMs in Materials Discovery via Causal Contracts"
=======
This repository is a part of MSc AI thesis "Enhancing the Reasoning of LLMs in Materials Discovery via Causal Contracts"
>>>>>>> 412c5861

## 📋 Overview

This repository contains a modular, DAG‑based framework for experimenting with **pipelines that test and improve the reasoning capabilities of large language models (LLMs)**. The system offers two end‑to‑end pipelines:

* **Document Pipeline** — downloads papers, extracts pages, performs multi‑stage analysis, and synthesizes structured artifacts (semantic summaries and contracts) before generating QA datasets.
* **Answer & Evaluation Pipeline** — answers the generated questions under configurable context settings and evaluates performance with transparent, reproducible artifacts.

The pipelines are built from interoperable **agents** orchestrated by a lightweight **DAG runner**, making it easy to plug in new components, models, or evaluation strategies. Code quality, reproducibility, and documentation are priorities.


> 📖 Paper: *coming soon*

## 🏁 Highlights

* **DAG‑orchestrated research pipelines** with explicit data contracts between tasks.
* **Agentic design**: discrete agents for download, extraction, analysis, contract writing, QA generation, answering, and evaluation.
* **Reproducible runs**: each experiment writes all inputs/outputs to a timestamped folder under `runs/`.
* **Configurable model runtime** via CLI flags (`--model`, `--temperature`, `--retries`).
* **Context controls** for ablations (e.g., raw text vs. additional context flags).

## 📋 Table of Contents

* [🚀 Get Started](#-get-started)

  * [System Requirements](#system-requirements)
  * [Installation](#installation)
  * [Environment Setup](#environment-setup)
  * [Quick Start](#quick-start)
* [🔧 Framework Components](#-framework-components)

  * [🧬 Document Pipeline](#-document-pipeline)
  * [🧪 Answer & Evaluation Pipeline](#-answer--evaluation-pipeline)
  * [⚙️ Core Runtime](#️-core-runtime)
  * [🗂️ Utilities & Middleware](#️-utilities--middleware)
* [📦 Project Structure](#-project-structure)
* [📈 Reproducibility & Experiment Artifacts](#-reproducibility--experiment-artifacts)
* [📝 Configuration Reference](#-configuration-reference)
* [🙌 Acknowledgements](#-acknowledgements)
* [📚 Citation](#-citation)

## 🚀 Get Started

#### System Requirements

* Python **3.10+**
* macOS/Linux/WSL2 (Windows native should also work)
* Recommended: virtual environment (Conda/venv)

#### Installation

1. **Clone the repository**

```bash
git clone <your-repo-url>
cd <your-repo>
```

2. **Create and activate a Conda environment**

```bash
conda create -n llm-reasoning python=3.10 -y
conda activate llm-reasoning
```

3. **Install dependencies**

* Using pip (from `requirements.txt`):

```bash
pip install -r requirements.txt
```

* Or, if you maintain an `environment.yml`:

```bash
conda env update -n llm-reasoning -f environment.yml
```

> Tip: If you're on Apple Silicon or using CUDA, prefer installing any platform‑specific packages via conda first, then fall back to pip.

#### Environment Setup

Minimal configuration is required for local runs. By default, artifacts are written to `./runs`. Ensure the directories under `data/` and `test_data/` exist and contain the input files referenced below.

#### Quick Start

**Document Pipeline** — given a list of paper URLs:

```bash
python app.py document  --working-dir runs \
  --papers ./test_data/papers_1.lst \
  --run-id doc_pipeline_test  \
  --model openai/o4-mini --temperature 1.0 --retries 3
```

**Answer & Evaluation Pipeline** — given a QA dataset and contracts:

```bash
python app.py answer --working-dir runs \
  --contracts ./data/contracts2.json \
  --dataset   ./data/full_dataset2.json \
  --flags RAW_TEXT \
  --model openai/o4-mini --temperature 1.0 --retries 3
```

```bash
python app.py design  --working-dir runs \
   --contracts ./data/contracts2.json \
   --contract_id 21-0 \
   --run-id design_pipeline-20250915-065507 \
   --model openai/o4-mini --temperature 1.0 --retries 3

```

> Both commands create a timestamped experiment folder inside `runs/` that contains all intermediate and final artifacts.

## 🔧 Framework Components

### General notes on code architecture

The LLM client part is implemented using LiteLLM library, and this makes our tool model-agnostic. When using two providers,
appropriate API keys must be provided. 

### 🧬 Document Pipeline

**Goal:** transform raw papers into structured, analysis‑ready artifacts and generate a high‑quality QA dataset for reasoning evaluation.

**Stages (agents):**

1. **DownloadAgent** — fetches documents from URLs listed in `--papers`.
2. **ExtractionAgent** — extracts pages and creates normalized document IDs.
3. **DocumentAnalyzerAgent** — runs first‑pass analysis on the processed documents.
4. **SemanticAnalyzerAgent** — performs deeper semantic analysis to derive structured representations.
5. **ContractWriterAgent** — synthesizes *contracts* (concise, schema‑constrained summaries) to support controlled QA.
6. **QADatasetGeneratorAgent** — produces a QA dataset aligned with the contracts and selected context flags.

**Outputs:** processed IDs, semantic documents, contracts, and a generated QA dataset — all stored under the current run directory.


### 🧪 Answer & Evaluation Pipeline

**Goal:** answer questions under specified context settings and evaluate performance.

**Stages (agents):**

1. **QAAnswerAgent** — answers questions from a QA dataset using the selected model configuration and context flags.
2. **QAEvaluationAgent** — computes evaluation metrics and produces analysis artifacts.

**Outputs:** model answers and evaluation reports (JSON/CSV/plots as configured) under the current run directory.

### ⚙️ Core Runtime

* **DAG / DAGRunner** — schedules and executes agents given explicit data dependencies; ensures artifact lineage, reproducibility, and fault isolation.
* **Composability** — use the DAG builders in `app4.py` as examples to assemble new experimental pipelines.

### 🗂️ Utilities & Middleware

* **`utils.prompt_manager.PromptManager`** — centralizes prompts used by analysis/answering agents.
* **`utils.common.ModelConfig`** — encapsulates model runtime knobs (`name`, `temperature`, `retries`).
* **`middleware.ImageStorage`** — manages image assets produced along the pipeline.

## 📦 Project Structure


```
<repo-root>/
├─ agents/                  # Agent implementations (download, extract, analyze, QA, eval, ...)
├─ core/                    # DAG & runtime abstractions
├─ data/                    # Generated artifacts (contracts, datasets, etc)
├─ docs/                    # Technical documentation
├─ docucache/              
├─ middleware/              # Shared services (e.g., image storage)
├─ notebooks/               # Analytics for thesis            
├─ runs/                    # Experiment outputs (created at runtime)
├─ test_data/               # Test lists / small fixtures (e.g., paper URLs)
├─ utils/                   # Prompt manager, settings, model config, logging helpers
├─ requirements.txt         # Python dependencies
└─ app.py                  # CLI entrypoint: build & run DAG pipelines
```

## The file structure of DocuCache

```shell
└── docucache/
    ├── metadata.db            <-- The SQLite database file
    ├── 1/                     <-- First paper's folder (ID from DB)
    │   ├── assets/
    │   └── tmp/
    │       └── 1706.03762.pdf
    ├── 2/
    │   ├── assets/
    │   └── tmp/
    │       └── 2203.02155.pdf
    └── 3/
        ├── assets/
        └── tmp/
            └── 2307.09288.pdf
```



## 📈 Reproducibility & Experiment Artifacts

Every run produces a folder `runs/<pipeline-name>-YYYYMMDD-HHMMSS/` containing:

* **Inputs:** exact copies or references to all inputs used by each agent.
* **Intermediate Artifacts:** JSON manifests (e.g., processed document IDs, semantic docs, contracts, model answers).
* **Final Reports:** evaluation summaries and any generated plots/tables.
* **Logs:** structured logs with timestamps for traceability.

You can pass a custom `--run-id` to name the experiment folder deterministically.

## 📝 Configuration Reference

### Common CLI Flags

* `--working-dir` (default: `runs`) — base directory for artifacts.
* `--model` (default: `openai/o4-mini`) — model name/ID in a standard format provider/model_name.
* `--temperature` (default: `1.0`) — sampling temperature.
* `--retries` (default: `3`) — retry attempts for model calls.

### Document Pipeline

* `--papers` — path to a text file containing one URL per line (default: `./test_data/papers_1.lst`).
* `--run-id` — optional experiment/run identifier.

### Answer & Evaluation Pipeline

* `--dataset` — path to a QA dataset JSON (default: `./data/test_dataset.json`).
* `--contracts` — path to a contracts JSON (default: `./data/test_contracts.json`).
* `--flags` — context flags (e.g., `RAW_TEXT`, `CC`, or `CC+RAW_TEXT`).
* `--run-id` — optional experiment/run identifier.

### Programmatic Use

Import and extend the DAG builders from `app.py`:

```python
from app import get_document_pipeline_dag, get_answer_pipeline_dag

# Build a custom DAG and run it with your own runner/configuration
```

<<<<<<< HEAD
=======
# General notes on code architecture

The LLM client part is implemented using LiteLLM library, and this makes our tool model-agnostic. When using two providers,
appropriate API keys must be provided. 



>>>>>>> 412c5861
## 📚 Citation

If you use this repository in academic work, please cite it as:

```bibtex
@misc{kaliutau2025,
  author = {Kaliutau, A.},
  title = {{AI in Material Science}},
  year = {2025},
  publisher = {GitHub},
  journal = {GitHub repository},
  howpublished = {\url{https://github.com/stable-reasoning/ai-material-science}},
}
```

---

### 💡 Tips

* Keep the structure of your input files stable; the agents rely on consistent schemas.
* For ablations, duplicate a prior run with only one change (e.g., `--flags`, `--temperature`).
* Use `--run-id` to align artifacts across multiple pipelines when running a batched study.
<|MERGE_RESOLUTION|>--- conflicted
+++ resolved
@@ -10,11 +10,8 @@
 
 ## About
 
-<<<<<<< HEAD
+
 This repository is a part of Master's thesis in AI: "Enhancing the Reasoning of LLMs in Materials Discovery via Causal Contracts"
-=======
-This repository is a part of MSc AI thesis "Enhancing the Reasoning of LLMs in Materials Discovery via Causal Contracts"
->>>>>>> 412c5861
 
 ## 📋 Overview
 
@@ -259,16 +256,6 @@
 # Build a custom DAG and run it with your own runner/configuration
 ```
 
-<<<<<<< HEAD
-=======
-# General notes on code architecture
-
-The LLM client part is implemented using LiteLLM library, and this makes our tool model-agnostic. When using two providers,
-appropriate API keys must be provided. 
-
-
-
->>>>>>> 412c5861
 ## 📚 Citation
 
 If you use this repository in academic work, please cite it as:
