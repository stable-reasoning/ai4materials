--- conflicted
+++ resolved
@@ -5,11 +5,7 @@
 <p align="center">
  <a><img alt="Status" src="https://img.shields.io/badge/status-research_prototype-6a5acd"></a>
  <a><img alt="Python" src="https://img.shields.io/badge/Python-3.10%2B-blue"></a>
-<<<<<<< HEAD
  <a><img alt="License" src="https://img.shields.io/badge/license-MIT-lightgrey"></a>
-</p>
-=======
- <a><img alt="License" src="https://img.shields.io/badge/license-TBD-lightgrey"></a>
 </p>
 
 
@@ -137,218 +133,6 @@
 
 **Outputs:** processed IDs, semantic documents, contracts, and a generated QA dataset — all stored under the current run directory.
 
-### 🧪 Answer & Evaluation Pipeline
-
-**Goal:** answer questions under specified context settings and evaluate performance.
-
-**Stages (agents):**
-
-1. **QAAnswerAgent** — answers questions from a QA dataset using the selected model configuration and context flags.
-2. **QAEvaluationAgent** — computes evaluation metrics and produces analysis artifacts.
-
-**Outputs:** model answers and evaluation reports (JSON/CSV/plots as configured) under the current run directory.
-
-### ⚙️ Core Runtime
-
-* **DAG / DAGRunner** — schedules and executes agents given explicit data dependencies; ensures artifact lineage, reproducibility, and fault isolation.
-* **Composability** — use the DAG builders in `app4.py` as examples to assemble new experimental pipelines.
-
-### 🗂️ Utilities & Middleware
-
-* **`utils.prompt_manager.PromptManager`** — centralizes prompts used by analysis/answering agents.
-* **`utils.common.ModelConfig`** — encapsulates model runtime knobs (`name`, `temperature`, `retries`).
-* **`middleware.ImageStorage`** — manages image assets produced along the pipeline.
-
-## 📦 Project Structure
-
-> The repository includes a screenshot of the file tree. Commit it under `docs/project_structure.png` (or update the path in the header image).
-
-```
-<repo-root>/
-├─ app4.py                  # CLI entrypoint: build & run DAG pipelines
-├─ agents/                  # Agent implementations (download, extract, analyze, QA, eval, ...)
-├─ core/                    # DAG & runtime abstractions
-├─ middleware/              # Shared services (e.g., image storage)
-├─ utils/                   # Prompt manager, settings, model config, logging helpers
-├─ data/                    # Input data (contracts, datasets)
-├─ test_data/               # Test lists / small fixtures (e.g., paper URLs)
-├─ runs/                    # Experiment outputs (created at runtime)
-├─ requirements.txt         # Python dependencies
-└─ docs/
-   └─ project_structure.png # Project structure screenshot
-```
-
-## 📈 Reproducibility & Experiment Artifacts
-
-Every run produces a folder `runs/<pipeline-name>-YYYYMMDD-HHMMSS/` containing:
-
-* **Inputs:** exact copies or references to all inputs used by each agent.
-* **Intermediate Artifacts:** JSON manifests (e.g., processed document IDs, semantic docs, contracts, model answers).
-* **Final Reports:** evaluation summaries and any generated plots/tables.
-* **Logs:** structured logs with timestamps for traceability.
-
-You can pass a custom `--run-id` to name the experiment folder deterministically.
-
-## 📝 Configuration Reference
-
-### Common CLI Flags
-
-* `--working-dir` (default: `runs`) — base directory for artifacts.
-* `--model` (default: `o4-mini`) — model name/ID.
-* `--temperature` (default: `1.0`) — sampling temperature.
-* `--retries` (default: `3`) — retry attempts for model calls.
-
-### Document Pipeline
-
-* `--papers` — path to a text file containing one URL per line (default: `./test_data/papers_3.lst`).
-* `--run-id` — optional experiment/run identifier.
-
-### Answer & Evaluation Pipeline
-
-* `--dataset` — path to a QA dataset JSON (default: `./data/full_dataset2.json`).
-* `--contracts` — path to a contracts JSON (default: `./data/contracts2.json`).
-* `--flags` — context flags (e.g., `RAW_TEXT`, `CC`, or `CC|RAW_TEXT`).
-* `--run-id` — optional experiment/run identifier.
-
-### Programmatic Use
-
-Import and extend the DAG builders from `app4.py`:
-
-```python
-from app4 import get_document_pipeline_dag, get_answer_pipeline_dag
-
-# Build a custom DAG and run it with your own runner/configuration
-```
->>>>>>> 38cfa834
-
-
-<<<<<<< HEAD
-## 📋 Overview
-
-This repository contains a modular, DAG‑based framework for experimenting with **pipelines that test and improve the reasoning capabilities of large language models (LLMs)**. The system offers two end‑to‑end pipelines:
-
-* **Document Pipeline** — downloads papers, extracts pages, performs multi‑stage analysis, and synthesizes structured artifacts (semantic summaries and contracts) before generating QA datasets.
-* **Answer & Evaluation Pipeline** — answers the generated questions under configurable context settings and evaluates performance with transparent, reproducible artifacts.
-
-The pipelines are built from interoperable **agents** orchestrated by a lightweight **DAG runner**, making it easy to plug in new components, models, or evaluation strategies. The project is being prepared for top‑tier conference submission; code quality, reproducibility, and documentation are priorities.
-
-> 📖 Paper: *coming soon*
-
-## 🏁 Highlights
-
-* **DAG‑orchestrated research pipelines** with explicit data contracts between tasks.
-* **Agentic design**: discrete agents for download, extraction, analysis, contract writing, QA generation, answering, and evaluation.
-* **Reproducible runs**: each experiment writes all inputs/outputs to a timestamped folder under `runs/`.
-* **Configurable model runtime** via CLI flags (`--model`, `--temperature`, `--retries`).
-* **Context controls** for ablations (e.g., raw text vs. additional context flags).
-
-## 📋 Table of Contents
-
-* [🚀 Get Started](#-get-started)
-
-  * [System Requirements](#system-requirements)
-  * [Installation](#installation)
-  * [Environment Setup](#environment-setup)
-  * [Quick Start](#quick-start)
-* [🔧 Framework Components](#-framework-components)
-
-  * [🧬 Document Pipeline](#-document-pipeline)
-  * [🧪 Answer & Evaluation Pipeline](#-answer--evaluation-pipeline)
-  * [⚙️ Core Runtime](#️-core-runtime)
-  * [🗂️ Utilities & Middleware](#️-utilities--middleware)
-* [📦 Project Structure](#-project-structure)
-* [📈 Reproducibility & Experiment Artifacts](#-reproducibility--experiment-artifacts)
-* [📝 Configuration Reference](#-configuration-reference)
-* [🙌 Acknowledgements](#-acknowledgements)
-* [📚 Citation](#-citation)
-
-## 🚀 Get Started
-
-#### System Requirements
-
-* Python **3.10+**
-* macOS/Linux/WSL2 (Windows native should also work)
-* Recommended: virtual environment (Conda/venv)
-
-#### Installation
-
-1. **Clone the repository**
-
-```bash
-git clone <your-repo-url>
-cd <your-repo>
-```
-
-2. **Create and activate a Conda environment**
-
-```bash
-conda create -n llm-reasoning python=3.10 -y
-conda activate llm-reasoning
-```
-
-3. **Install dependencies**
-
-* Using pip (from `requirements.txt`):
-
-```bash
-pip install -r requirements.txt
-```
-
-* Or, if you maintain an `environment.yml`:
-
-```bash
-conda env update -n llm-reasoning -f environment.yml
-```
-
-> Tip: If you're on Apple Silicon or using CUDA, prefer installing any platform‑specific packages via conda first, then fall back to pip.
-
-#### Environment Setup
-
-Minimal configuration is required for local runs. By default, artifacts are written to `./runs`. Ensure the directories under `data/` and `test_data/` exist and contain the input files referenced below.
-
-#### Quick Start
-
-**Document Pipeline** — given a list of paper URLs:
-
-```bash
-python app4.py document \
-  --papers ./test_data/papers_3.lst \
-  --working-dir runs \
-  --model o4-mini --temperature 1.0 --retries 3
-```
-
-**Answer & Evaluation Pipeline** — given a QA dataset and contracts:
-
-```bash
-python app4.py answer \
-  --contracts ./data/contracts2.json \
-  --dataset   ./data/full_dataset2.json \
-  --flags RAW_TEXT \
-  --working-dir runs \
-  --model o4-mini --temperature 1.0 --retries 3
-```
-
-> Both commands create a timestamped experiment folder inside `runs/` that contains all intermediate and final artifacts.
-
-## 🔧 Framework Components
-
-### 🧬 Document Pipeline
-
-**Goal:** transform raw papers into structured, analysis‑ready artifacts and generate a high‑quality QA dataset for reasoning evaluation.
-
-**Stages (agents):**
-
-1. **DownloadAgent** — fetches documents from URLs listed in `--papers`.
-2. **ExtractionAgent** — extracts pages and creates normalized document IDs.
-3. **DocumentAnalyzerAgent** — runs first‑pass analysis on the processed documents.
-4. **SemanticAnalyzerAgent** — performs deeper semantic analysis to derive structured representations.
-5. **ContractWriterAgent** — synthesizes *contracts* (concise, schema‑constrained summaries) to support controlled QA.
-6. **QADatasetGeneratorAgent** — produces a QA dataset aligned with the contracts and selected context flags.
-
-**Outputs:** processed IDs, semantic documents, contracts, and a generated QA dataset — all stored under the current run directory.
-=======
-TBA
->>>>>>> 38cfa834
 
 ### 🧪 Answer & Evaluation Pipeline
 
@@ -410,7 +194,7 @@
 ```
 
 
-<<<<<<< HEAD
+
 ## 📈 Reproducibility & Experiment Artifacts
 
 Every run produces a folder `runs/<pipeline-name>-YYYYMMDD-HHMMSS/` containing:
@@ -458,9 +242,6 @@
 TBA
 
 
-
-=======
->>>>>>> 38cfa834
 ## 🙌 Acknowledgements
 
 TBA
